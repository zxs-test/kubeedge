/*
Copyright 2018 The KubeEdge Authors.

Licensed under the Apache License, Version 2.0 (the "License");
you may not use this file except in compliance with the License.
You may obtain a copy of the License at

   http://www.apache.org/licenses/LICENSE-2.0

Unless required by applicable law or agreed to in writing, software
distributed under the License is distributed on an "AS IS" BASIS,
WITHOUT WARRANTIES OR CONDITIONS OF ANY KIND, either express or implied.
See the License for the specific language governing permissions and
limitations under the License.
*/

package util

import (
	"crypto/rand"
	"crypto/rsa"
	"crypto/x509"
	"crypto/x509/pkix"
	"encoding/pem"
	"io/ioutil"
	"math/big"
	"os"
	"path"
	"path/filepath"
	"strings"
	"time"

	"github.com/kubeedge/kubeedge/common/beehive/pkg/common/config"

	"github.com/ServiceComb/go-archaius/sources/file-source"
	"gopkg.in/yaml.v2"
)

// LoadConfig is function to Load Configurations from a specified location. If no location is specified it loads the config from the default location
func LoadConfig(confLocation ...string) error {
	err := config.CONFIG.DeInit()
	if err != nil {
		return err
	}
	fSource := filesource.NewYamlConfigurationSource()
	if len(confLocation) == 0 {
		confLocation = []string{os.Getenv("GOPATH") + "/src/github.com/kubeedge/kubeedge/edge/conf"}
	}
	err = filepath.Walk(confLocation[0], func(location string, f os.FileInfo, err error) error {
		if f == nil {
			return err
		}
		if f.IsDir() {
			return nil
		}
		ext := strings.ToLower(path.Ext(location))
		if ext == ".yml" || ext == ".yaml" {
			fSource.AddFileSource(location, 0)
		}
		return nil
	})
	if err != nil {
		return err
	}
	config.CONFIG.AddSource(fSource)
	return nil
}

//GenerateTestYaml is a function is used to create a temporary file to be used for testing
//It accepts 3 arguments:"test" is the interface used to generate the YAML,
// "path" is the directory path at which the directory is to be created,
// "filename" is the name of the file to be created without the ".yaml" extension
func GenerateTestYaml(test interface{}, path, filename string) error {
	data, err := yaml.Marshal(test)
	if err != nil {
		return err
	}
	err = os.MkdirAll(path, 0777)
	if err != nil {
		return err
	}
	err = ioutil.WriteFile(path+"/"+filename+".yaml", data, 0777)
	if err != nil {
		return err
	}
	return nil
}

//GenerateTestCertificate generates fake certificates and stores them at the path specified.
//It accepts 3 arguments path, certFileName and keyFileName
// "path" is the directory path at which the directory is to be created,
// "certFileName" & "keyFileName" refers to the name of the file to be created without the extension
func GenerateTestCertificate(path string, certFileName string, keyFileName string) error {
	template := &x509.Certificate{
		IsCA:                  true,
		BasicConstraintsValid: true,
		SubjectKeyId:          []byte{1, 2, 3},
		SerialNumber:          big.NewInt(1234),
		Subject: pkix.Name{
			Country:      []string{"test"},
			Organization: []string{"testor"},
		},
		NotBefore:   time.Now(),
		NotAfter:    time.Now().AddDate(5, 5, 5),
		ExtKeyUsage: []x509.ExtKeyUsage{x509.ExtKeyUsageClientAuth, x509.ExtKeyUsageServerAuth},
		KeyUsage:    x509.KeyUsageDigitalSignature | x509.KeyUsageCertSign,
	}
	// generate private key
	privateKey, err := rsa.GenerateKey(rand.Reader, 2048)
	if err != nil {
		return err
	}
	publicKey := &privateKey.PublicKey
	// create a self-signed certificate. template = parent
	var parent = template
	cert, err := x509.CreateCertificate(rand.Reader, template, parent, publicKey, privateKey)
	if err != nil {
		return err
	}
	err = os.MkdirAll(path, 0777)
	if err != nil {
		return err
	}
	pKey := x509.MarshalPKCS1PrivateKey(privateKey)
	certFilePEM := pem.Block{
		Type:  "CERTIFICATE",
		Bytes: cert}
	err = createPEMfile(path+certFileName+".crt", certFilePEM)
	if err != nil {
		return err
	}
	keyFilePEM := pem.Block{
		Type:  "RSA PRIVATE KEY",
		Bytes: pKey}
	err = createPEMfile(path+keyFileName+".key", keyFilePEM)
	if err != nil {
		return err
	}
	return nil
}

//createPEMfile() creates an encoded file at the path given, with PEM Block specified
func createPEMfile(path string, pemBlock pem.Block) error {
	// this will create plain text PEM file.
	file, err := os.Create(path)
	if err != nil {
		return err
	}
<<<<<<< HEAD
	defer file.Close()
	err = pem.Encode(file, &pemBlock)
	return err
=======
	if err := pem.Encode(file, &pemBlock); err != nil {
		return err
	}
	defer file.Close()
	return nil
>>>>>>> 3e61b917
}<|MERGE_RESOLUTION|>--- conflicted
+++ resolved
@@ -146,15 +146,8 @@
 	if err != nil {
 		return err
 	}
-<<<<<<< HEAD
+
 	defer file.Close()
 	err = pem.Encode(file, &pemBlock)
 	return err
-=======
-	if err := pem.Encode(file, &pemBlock); err != nil {
-		return err
-	}
-	defer file.Close()
-	return nil
->>>>>>> 3e61b917
 }