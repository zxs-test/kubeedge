package parse

import (
	"encoding/json"
	"errors"

	"k8s.io/klog/v2"

	"github.com/kubeedge/Template/pkg/common"
	dmiapi "github.com/kubeedge/Template/pkg/dmi-api"
)

type TwinResultResponse struct {
	PropertyName string `json:"property_name"`
	Payload      []byte `json:"payload"`
}

func getProtocolNameFromGrpc(device *dmiapi.Device) (string, error) {

	return device.Spec.Protocol.ProtocolName, nil
}

func getPushMethodFromGrpc(visitor *dmiapi.DeviceProperty) (string, error) {
	// TODO add more push method
	if visitor.PushMethod.Http != nil {
		return "http", nil
	}
	if visitor.PushMethod.Mqtt != nil {
		return "mqtt", nil
	}
	return "", errors.New("can not parse publish method")
}

func getDBMethodFromGrpc(visitor *dmiapi.DeviceProperty) (string, error) {
	// TODO add more dbMethod
	if visitor.PushMethod.DBMethod.Influxdb2 != nil {
		return "influx", nil
	} else if visitor.PushMethod.DBMethod.Redis != nil {
		return "redis", nil
	} else if visitor.PushMethod.DBMethod.Tdengine != nil {
		return "tdengine", nil
	}
	return "", errors.New("can not parse dbMethod")
}

func BuildProtocolFromGrpc(device *dmiapi.Device) (common.ProtocolConfig, error) {
	protocolName, err := getProtocolNameFromGrpc(device)
	if err != nil {
		return common.ProtocolConfig{}, err
	}

	var protocolConfig []byte

	customizedProtocol := make(map[string]interface{})
	customizedProtocol["protocolName"] = protocolName
	if device.Spec.Protocol.ConfigData != nil {
		recvAdapter := make(map[string]interface{})
		for k, v := range device.Spec.Protocol.ConfigData.Data {
			value, err := common.DecodeAnyValue(v)
			if err != nil {
				continue
			}
			recvAdapter[k] = value
		}
		customizedProtocol["configData"] = recvAdapter
	}
	protocolConfig, err = json.Marshal(customizedProtocol)
	if err != nil {
		return common.ProtocolConfig{}, err
	}

	return common.ProtocolConfig{
		ProtocolName: protocolName,
		ConfigData:   protocolConfig,
	}, nil
}

func buildTwinsFromGrpc(device *dmiapi.Device) []common.Twin {
	if len(device.Spec.Properties) == 0 {
		return nil
	}
	res := make([]common.Twin, 0, len(device.Spec.Properties))
	for _, property := range device.Spec.Properties {
		cur := common.Twin{
			PropertyName: property.Name,
			ObservedDesired: common.TwinProperty{
				Value: property.Desired.Value,
				Metadata: common.Metadata{
					Timestamp: property.Desired.Metadata["timestamp"],
					Type:      property.Desired.Metadata["type"],
				},
			},
		}
		res = append(res, cur)
	}
	return res
}

func buildPropertiesFromGrpc(device *dmiapi.Device) []common.DeviceProperty {
	if len(device.Spec.Properties) == 0 {
		return nil
	}
	protocolName, err := getProtocolNameFromGrpc(device)
	if err != nil {
		return nil
	}
	res := make([]common.DeviceProperty, 0, len(device.Spec.Properties))
	klog.V(3).Infof("In buildPropertiesFromGrpc, PropertyVisitors = %v", device.Spec.Properties)
	for _, pptv := range device.Spec.Properties {

		// get visitorConfig filed by grpc device instance
		var visitorConfig []byte
		recvAdapter := make(map[string]interface{})
		for k, v := range pptv.Visitors.ConfigData.Data {
			value, err := common.DecodeAnyValue(v)
			if err != nil {
				continue
			}
			recvAdapter[k] = value
		}
		customizedProtocol := make(map[string]interface{})
		customizedProtocol["protocolName"] = pptv.Visitors.ProtocolName
		customizedProtocol["configData"] = recvAdapter
		visitorConfig, err = json.Marshal(customizedProtocol)
		if err != nil {
			klog.Errorf("err: %+v", err)
			return nil
		}

		// get dbMethod filed by grpc device instance
		var dbMethodName string
		var dbconfig common.DBConfig
		var pushMethod []byte
		var pushMethodName string
		if pptv.PushMethod != nil {
			if pptv.PushMethod.DBMethod != nil {
				dbMethodName, err = getDBMethodFromGrpc(pptv)
				if err != nil {
					klog.Errorf("err: %+v", err)
					return nil
				}
				switch dbMethodName {
				case "influx":
					clientconfig, err := json.Marshal(pptv.PushMethod.DBMethod.Influxdb2.Influxdb2ClientConfig)
					if err != nil {
						klog.Errorf("err: %+v", err)
						return nil
					}
					dataconfig, err := json.Marshal(pptv.PushMethod.DBMethod.Influxdb2.Influxdb2DataConfig)
					if err != nil {
						klog.Errorf("err: %+v", err)
						return nil
					}
					dbconfig = common.DBConfig{
						Influxdb2ClientConfig: clientconfig,
						Influxdb2DataConfig:   dataconfig,
					}
				}
			}
			// get pushMethod filed by grpc device instance
			pushMethodName, err = getPushMethodFromGrpc(pptv)
			if err != nil {
				klog.Errorf("err: %+v", err)
				return nil
			}
			switch pushMethodName {
			case "http":
				pushMethod, err = json.Marshal(pptv.PushMethod.Http)
				if err != nil {
					klog.Errorf("err: %+v", err)
					return nil
				}
			case "mqtt":
				pushMethod, err = json.Marshal(pptv.PushMethod.Mqtt)
				if err != nil {
					klog.Errorf("err: %+v", err)
					return nil
				}
<<<<<<< HEAD
				dbconfig = common.DBConfig{
					Influxdb2ClientConfig: clientconfig,
					Influxdb2DataConfig:   dataconfig,
				}
			case "redis":
				clientConfig, err := json.Marshal(pptv.PushMethod.DBMethod.Redis.RedisClientConfig)
				if err != nil {
					klog.Errorf("err: %+v", err)
					return nil
				}
				dbconfig = common.DBConfig{
					RedisClientConfig: clientConfig,
				}
			case "tdengine":
				clientConfig, err := json.Marshal(pptv.PushMethod.DBMethod.Tdengine.TdEngineClientConfig)
				if err != nil {
					klog.Errorf("err: %+v", err)
					return nil
				}
				dbconfig = common.DBConfig{
					TDEngineClientConfig: clientConfig,
				}
			}
		}

		// get pushMethod filed by grpc device instance
		pushMethodName, err := getPushMethodFromGrpc(pptv)
		if err != nil {
			klog.Errorf("err: %+v", err)
			return nil
		}
		var pushMethod []byte
		switch pushMethodName {
		case "http":
			pushMethod, err = json.Marshal(pptv.PushMethod.Http)
			if err != nil {
				klog.Errorf("err: %+v", err)
				return nil
			}
		case "mqtt":
			pushMethod, err = json.Marshal(pptv.PushMethod.Mqtt)
			if err != nil {
				klog.Errorf("err: %+v", err)
				return nil
=======
>>>>>>> 7ba1cce2
			}
		}

		// get the final Properties
		cur := common.DeviceProperty{
			Name:          pptv.GetName(),
			PropertyName:  pptv.GetName(),
			ModelName:     device.Spec.DeviceModelReference,
			CollectCycle:  pptv.GetCollectCycle(),
			ReportCycle:   pptv.GetReportCycle(),
			ReportToCloud: pptv.GetReportToCloud(),
			Protocol:      protocolName,
			Visitors:      visitorConfig,
			PushMethod: common.PushMethodConfig{
				MethodName:   pushMethodName,
				MethodConfig: pushMethod,
				DBMethod: common.DBMethodConfig{
					DBMethodName: dbMethodName,
					DBConfig:     dbconfig,
				},
			},
		}
		res = append(res, cur)

	}
	return res
}

func ParseDeviceModelFromGrpc(model *dmiapi.DeviceModel) common.DeviceModel {
	cur := common.DeviceModel{
		Name: model.GetName(),
	}
	if model.GetSpec() == nil || len(model.GetSpec().GetProperties()) == 0 {
		return cur
	}
	properties := make([]common.ModelProperty, 0, len(model.Spec.Properties))
	for _, property := range model.Spec.Properties {
		p := common.ModelProperty{
			Name:        property.GetName(),
			Description: property.GetDescription(),
			DataType:    property.Type,
			AccessMode:  property.AccessMode,
			Minimum:     property.Minimum,
			Maximum:     property.Maximum,
			Unit:        property.Unit,
		}
		properties = append(properties, p)
	}
	cur.Properties = properties
	return cur
}

func ParseDeviceFromGrpc(device *dmiapi.Device, commonModel *common.DeviceModel) (*common.DeviceInstance, error) {

	protocolName, err := getProtocolNameFromGrpc(device)
	if err != nil {
		return nil, err
	}
	instance := &common.DeviceInstance{
		ID:           device.GetName(),
		Name:         device.GetName(),
		ProtocolName: protocolName + "-" + device.GetName(),
		Model:        device.Spec.DeviceModelReference,
		Twins:        buildTwinsFromGrpc(device),
		Properties:   buildPropertiesFromGrpc(device),
	}
	// copy Properties to twin
	propertiesMap := make(map[string]common.DeviceProperty)
	for i := 0; i < len(instance.Properties); i++ {
		if commonModel == nil {
			klog.Errorf("commonModel == nil")
			continue
		}

		// parse the content of the modelproperty field into instance
		for _, property := range commonModel.Properties {
			if property.Name == instance.Properties[i].PropertyName {
				instance.Properties[i].PProperty = property
				break
			}
		}
		propertiesMap[instance.Properties[i].PProperty.Name] = instance.Properties[i]
	}
	for i := 0; i < len(instance.Twins); i++ {
		if v, ok := propertiesMap[instance.Twins[i].PropertyName]; ok {
			instance.Twins[i].Property = &v
		}
	}
	klog.V(2).Infof("final instance data from grpc = %v", instance)
	return instance, nil
}<|MERGE_RESOLUTION|>--- conflicted
+++ resolved
@@ -176,7 +176,6 @@
 					klog.Errorf("err: %+v", err)
 					return nil
 				}
-<<<<<<< HEAD
 				dbconfig = common.DBConfig{
 					Influxdb2ClientConfig: clientconfig,
 					Influxdb2DataConfig:   dataconfig,
@@ -221,8 +220,6 @@
 			if err != nil {
 				klog.Errorf("err: %+v", err)
 				return nil
-=======
->>>>>>> 7ba1cce2
 			}
 		}
 
