package device

import (
	"context"
	"encoding/json"
	"errors"
	"fmt"
	"os"
	"os/signal"
	"strings"
	"sync"
	"time"

	"k8s.io/klog/v2"

	dbInflux "github.com/kubeedge/Template/data/dbmethod/influxdb2"
	dbMysql "github.com/kubeedge/Template/data/dbmethod/mysql"
	dbRedis "github.com/kubeedge/Template/data/dbmethod/redis"
	dbTdengine "github.com/kubeedge/Template/data/dbmethod/tdengine"
	httpMethod "github.com/kubeedge/Template/data/publish/http"
	mqttMethod "github.com/kubeedge/Template/data/publish/mqtt"
	otelMethod "github.com/kubeedge/Template/data/publish/otel"
	"github.com/kubeedge/Template/data/stream"
	"github.com/kubeedge/Template/driver"
	dmiapi "github.com/kubeedge/api/apis/dmi/v1beta1"
	"github.com/kubeedge/mapper-framework/pkg/common"
	"github.com/kubeedge/mapper-framework/pkg/global"
	"github.com/kubeedge/mapper-framework/pkg/util/parse"
)

type DevPanel struct {
	deviceMuxs   map[string]context.CancelFunc
	devices      map[string]*driver.CustomizedDev
	models       map[string]common.DeviceModel
	wg           sync.WaitGroup
	serviceMutex sync.Mutex
	quitChan     chan os.Signal
}

var (
	devPanel *DevPanel
	once     sync.Once
)

var ErrEmptyData = errors.New("device or device model list is empty")

// NewDevPanel init and return devPanel
func NewDevPanel() *DevPanel {
	once.Do(func() {
		devPanel = &DevPanel{
			deviceMuxs:   make(map[string]context.CancelFunc),
			devices:      make(map[string]*driver.CustomizedDev),
			models:       make(map[string]common.DeviceModel),
			wg:           sync.WaitGroup{},
			serviceMutex: sync.Mutex{},
			quitChan:     make(chan os.Signal),
		}
	})
	return devPanel
}

// DevStart start all devices.
func (d *DevPanel) DevStart() {
	for id, dev := range d.devices {
		klog.V(4).Info("Dev: ", id, dev)
		ctx, cancel := context.WithCancel(context.Background())
		d.deviceMuxs[id] = cancel
		d.wg.Add(1)
		go d.start(ctx, dev)
	}
	signal.Notify(d.quitChan, os.Interrupt)
	go func() {
		<-d.quitChan
		for id, device := range d.devices {
			err := device.CustomizedClient.StopDevice()
			if err != nil {
				klog.Errorf("Service has stopped but failed to stop %s:%v", id, err)
			}
		}
		klog.V(1).Info("Exit mapper")
		os.Exit(1)
	}()
	d.wg.Wait()
}

// start the device
func (d *DevPanel) start(ctx context.Context, dev *driver.CustomizedDev) {
	defer d.wg.Done()

	var protocolConfig driver.ProtocolConfig
	if err := json.Unmarshal(dev.Instance.PProtocol.ConfigData, &protocolConfig); err != nil {
		klog.Errorf("Unmarshal ProtocolConfigs error: %v", err)
		return
	}
	client, err := driver.NewClient(protocolConfig)
	if err != nil {
		klog.Errorf("Init dev %s error: %v", dev.Instance.Name, err)
		return
	}
	dev.CustomizedClient = client
	err = dev.CustomizedClient.InitDevice()
	if err != nil {
		klog.Errorf("Init device %s error: %v", dev.Instance.ID, err)
		return
	}
	go dataHandler(ctx, dev)
	<-ctx.Done()
}

// dataHandler initialize the timer to handle data plane and devicetwin.
func dataHandler(ctx context.Context, dev *driver.CustomizedDev) {
	// handle device status report
	getStates := &DeviceStates{
		Client:          dev.CustomizedClient,
		DeviceName:      dev.Instance.Name,
		DeviceNamespace: dev.Instance.Namespace,
		ReportToCloud:   dev.Instance.Status.ReportToCloud,
		ReportCycle:     time.Millisecond * time.Duration(dev.Instance.Status.ReportCycle),
	}
	go getStates.Run(ctx)
	// handle device twin report
	for _, twin := range dev.Instance.Twins {
		twin.Property.PProperty.DataType = strings.ToLower(twin.Property.PProperty.DataType)
		var visitorConfig driver.VisitorConfig

		err := json.Unmarshal(twin.Property.Visitors, &visitorConfig)
		visitorConfig.VisitorConfigData.DataType = strings.ToLower(visitorConfig.VisitorConfigData.DataType)
		if err != nil {
			klog.Errorf("Unmarshal VisitorConfig error: %v", err)
			continue
		}
		err = setVisitor(&visitorConfig, &twin, dev)
		if err != nil {
			klog.Error(err)
			continue
		}

		// If the device property type is streaming, it will directly enter the streaming data processing function,
		// such as saving frames or saving videos, and will no longer push it to the user database and application.
		// If there are other needs for stream data processing, users can add functions in the mapper/data/stream directory.
		if twin.Property.PProperty.DataType == "stream" {
			err = stream.StreamHandler(&twin, dev.CustomizedClient, &visitorConfig)
			if err != nil {
				klog.Errorf("processed streaming data by %s Error: %v", twin.PropertyName, err)
			}
			continue
		}

		// handle twin
		twinData := &TwinData{
			DeviceName:      dev.Instance.Name,
			DeviceNamespace: dev.Instance.Namespace,
			Client:          dev.CustomizedClient,
			Name:            twin.PropertyName,
			Type:            twin.ObservedDesired.Metadata.Type,
			ObservedDesired: twin.ObservedDesired,
			VisitorConfig:   &visitorConfig,
			Topic:           fmt.Sprintf(common.TopicTwinUpdate, dev.Instance.ID),
			CollectCycle:    time.Millisecond * time.Duration(twin.Property.CollectCycle),
			ReportToCloud:   twin.Property.ReportToCloud,
		}
		go twinData.Run(ctx)

<<<<<<< HEAD
		//handle status
		getStates := &DeviceStates{Client: dev.CustomizedClient, DeviceName: dev.Instance.Name,
			DeviceNamespace: dev.Instance.Namespace}
		go getStates.Run(ctx)

		dataModel := common.NewDataModel(dev.Instance.Name, twin.Property.PropertyName, dev.Instance.Namespace, common.WithType(twin.ObservedDesired.Metadata.Type))
=======
>>>>>>> 91bb084d
		// handle push method
		if twin.Property.PushMethod.MethodConfig != nil && twin.Property.PushMethod.MethodName != "" {
			pushHandler(ctx, &twin, dev.CustomizedClient, &visitorConfig, dataModel)
		}
		// handle database
		if twin.Property.PushMethod.DBMethod.DBMethodName != "" {
			dbHandler(ctx, &twin, dev.CustomizedClient, &visitorConfig, dataModel)
			switch twin.Property.PushMethod.DBMethod.DBMethodName {
			// TODO add more database
			case "influx":
				dbInflux.DataHandler(ctx, &twin, dev.CustomizedClient, &visitorConfig, dataModel)
			case "redis":
				dbRedis.DataHandler(ctx, &twin, dev.CustomizedClient, &visitorConfig, dataModel)
			case "tdengine":
				dbTdengine.DataHandler(ctx, &twin, dev.CustomizedClient, &visitorConfig, dataModel)
			case "mysql":
				dbMysql.DataHandler(ctx, &twin, dev.CustomizedClient, &visitorConfig, dataModel)
			}
		}
	}
}

// pushHandler start data panel work
func pushHandler(ctx context.Context, twin *common.Twin, client *driver.CustomizedClient, visitorConfig *driver.VisitorConfig, dataModel *common.DataModel) {
	if twin.Property.PushMethod.MethodName == common.PushMethodOTEL {
		otelMethod.DataHandler(ctx, &twin, dev.CustomizedClient, &visitorConfig, dataModel)
		return
	}

	var dataPanel global.DataPanel
	var err error
	// initialization dataPanel
	switch twin.Property.PushMethod.MethodName {
	case common.PushMethodHTTP:
		dataPanel, err = httpMethod.NewDataPanel(twin.Property.PushMethod.MethodConfig)
	case common.PushMethodMQTT:
		dataPanel, err = mqttMethod.NewDataPanel(twin.Property.PushMethod.MethodConfig)
	default:
		err = errors.New("custom protocols are not currently supported when push data")
	}
	if err != nil {
		klog.Errorf("new data panel error: %v", err)
		return
	}
	// initialization PushMethod
	err = dataPanel.InitPushMethod()
	if err != nil {
		klog.Errorf("init publish method err: %v", err)
		return
	}
	reportCycle := time.Millisecond * time.Duration(twin.Property.ReportCycle)
	if reportCycle == 0 {
		reportCycle = common.DefaultReportCycle
	}
	ticker := time.NewTicker(reportCycle)
	go func() {
		for {
			select {
			case <-ticker.C:
				deviceData, err := client.GetDeviceData(visitorConfig)
				if err != nil {
					klog.Errorf("publish error: %v", err)
					continue
				}
				sData, err := common.ConvertToString(deviceData)
				if err != nil {
					klog.Errorf("Failed to convert publish method data : %v", err)
					continue
				}
				dataModel.SetValue(sData)
				dataModel.SetTimeStamp()
				dataPanel.Push(dataModel)
			case <-ctx.Done():
				return
			}
		}
	}()
}

// dbHandler start db client to save data
func dbHandler(ctx context.Context, twin *common.Twin, client *driver.CustomizedClient, visitorConfig *driver.VisitorConfig, dataModel *common.DataModel) {
	switch twin.Property.PushMethod.DBMethod.DBMethodName {
	// TODO add more database
	case "influx":
		dbInflux.DataHandler(ctx, twin, client, visitorConfig, dataModel)

	case "redis":
		dbRedis.DataHandler(ctx, twin, client, visitorConfig, dataModel)

	case "tdengine":
		dbTdengine.DataHandler(ctx, twin, client, visitorConfig, dataModel)

	case "mysql":
		dbMysql.DataHandler(ctx, twin, client, visitorConfig, dataModel)
	}
}

// setVisitor check if visitor property is readonly, if not then set it.
func setVisitor(visitorConfig *driver.VisitorConfig, twin *common.Twin, dev *driver.CustomizedDev) error {
	if twin.Property.PProperty.AccessMode == "ReadOnly" {
		klog.V(3).Infof("%s twin readonly property: %s", dev.Instance.Name, twin.PropertyName)
		return nil
	}
	klog.V(2).Infof("Convert type: %s, value: %s ", twin.Property.PProperty.DataType, twin.ObservedDesired.Value)
	value, err := common.Convert(twin.Property.PProperty.DataType, twin.ObservedDesired.Value)
	if err != nil {
		klog.Errorf("Failed to convert value as %s : %v", twin.Property.PProperty.DataType, err)
		return err
	}
	err = dev.CustomizedClient.SetDeviceData(value, visitorConfig)
	if err != nil {
		return fmt.Errorf("%s set device data error: %v", twin.PropertyName, err)
	}
	return nil
}

// DevInit initialize the device
func (d *DevPanel) DevInit(deviceList []*dmiapi.Device, deviceModelList []*dmiapi.DeviceModel) error {
	if len(deviceList) == 0 || len(deviceModelList) == 0 {
		return ErrEmptyData
	}

	for i := range deviceModelList {
		model := deviceModelList[i]
		cur := parse.GetDeviceModelFromGrpc(model)
		d.models[model.Name] = cur
	}

	for i := range deviceList {
		device := deviceList[i]
		commonModel := d.models[device.Spec.DeviceModelReference]
		protocol, err := parse.BuildProtocolFromGrpc(device)
		if err != nil {
			return err
		}
		instance, err := parse.GetDeviceFromGrpc(device, &commonModel)
		if err != nil {
			return err
		}
		instance.PProtocol = protocol

		cur := new(driver.CustomizedDev)
		cur.Instance = *instance
		d.devices[instance.ID] = cur
	}

	return nil
}

// UpdateDev stop old device, then update and start new device
func (d *DevPanel) UpdateDev(model *common.DeviceModel, device *common.DeviceInstance) {
	d.serviceMutex.Lock()
	defer d.serviceMutex.Unlock()

	if oldDevice, ok := d.devices[device.ID]; ok {
		err := d.stopDev(oldDevice, device.ID)
		if err != nil {
			klog.Error(err)
		}
	}
	// start new device
	d.devices[device.ID] = new(driver.CustomizedDev)
	d.devices[device.ID].Instance = *device
	d.models[model.ID] = *model

	ctx, cancelFunc := context.WithCancel(context.Background())
	d.deviceMuxs[device.ID] = cancelFunc
	d.wg.Add(1)
	go d.start(ctx, d.devices[device.ID])
}

// UpdateDevTwins update device's twins
func (d *DevPanel) UpdateDevTwins(deviceID string, twins []common.Twin) error {
	d.serviceMutex.Lock()
	defer d.serviceMutex.Unlock()
	dev, ok := d.devices[deviceID]
	if !ok {
		return fmt.Errorf("device %s not found", deviceID)
	}
	dev.Instance.Twins = twins
	model := d.models[dev.Instance.Model]
	d.UpdateDev(&model, &dev.Instance)

	return nil
}

// DealDeviceTwinGet get device's twin data
func (d *DevPanel) DealDeviceTwinGet(deviceID string, twinName string) (interface{}, error) {
	d.serviceMutex.Lock()
	defer d.serviceMutex.Unlock()
	dev, ok := d.devices[deviceID]
	if !ok {
		return nil, fmt.Errorf("not found device %s", deviceID)
	}
	var res []parse.TwinResultResponse
	for _, twin := range dev.Instance.Twins {
		if twinName != "" && twin.PropertyName != twinName {
			continue
		}
		payload, err := getTwinData(deviceID, twin, d.devices[deviceID])
		if err != nil {
			return nil, err
		}
		item := parse.TwinResultResponse{
			PropertyName: twinName,
			Payload:      payload,
		}
		res = append(res, item)
	}
	return json.Marshal(res)
}

// getTwinData get twin
func getTwinData(deviceID string, twin common.Twin, dev *driver.CustomizedDev) ([]byte, error) {
	var visitorConfig driver.VisitorConfig
	err := json.Unmarshal(twin.Property.Visitors, &visitorConfig)
	if err != nil {
		return nil, err
	}
	err = setVisitor(&visitorConfig, &twin, dev)
	if err != nil {
		return nil, err
	}
	twinData := &TwinData{
		DeviceName:    deviceID,
		Client:        dev.CustomizedClient,
		Name:          twin.PropertyName,
		Type:          twin.ObservedDesired.Metadata.Type,
		VisitorConfig: &visitorConfig,
		Topic:         fmt.Sprintf(common.TopicTwinUpdate, deviceID),
	}
	return twinData.GetPayLoad()
}

// GetDevice get device instance
func (d *DevPanel) GetDevice(deviceID string) (interface{}, error) {
	d.serviceMutex.Lock()
	defer d.serviceMutex.Unlock()
	found, ok := d.devices[deviceID]
	if !ok || found == nil {
		return nil, fmt.Errorf("device %s not found", deviceID)
	}

	// get the latest reported twin value
	for i, twin := range found.Instance.Twins {
		payload, err := getTwinData(deviceID, twin, found)
		if err != nil {
			return nil, err
		}
		found.Instance.Twins[i].Reported.Value = string(payload)
	}
	return found, nil
}

// RemoveDevice remove device instance
func (d *DevPanel) RemoveDevice(deviceID string) error {
	d.serviceMutex.Lock()
	defer d.serviceMutex.Unlock()
	dev := d.devices[deviceID]
	delete(d.devices, deviceID)
	err := d.stopDev(dev, deviceID)
	if err != nil {
		return err
	}
	return nil
}

// WriteDevice write value to the device
func (d *DevPanel) WriteDevice(deviceMethodName, deviceID, propertyName, data string) error {
	var dataType string
	var deviceproperty common.DeviceProperty
	d.serviceMutex.Lock()
	defer d.serviceMutex.Unlock()
	dev, ok := d.devices[deviceID]
	if !ok {
		return fmt.Errorf("not found device %s", deviceID)
	}

	deviceMethodMap := make(map[string][]string)

	// get all deviceMethod of the device
	for _, method := range dev.Instance.Methods {
		deviceMethodMap[method.Name] = append(deviceMethodMap[method.Name], method.PropertyNames...)
	}
	// Determine whether the called device method exists
	propertyNames, ok := deviceMethodMap[deviceMethodName]
	if !ok {
		return fmt.Errorf("deviceMethod name %s does not exist in device instance", deviceMethodName)
	}
	// Determine whether the device property to be written is in the list defined by the device method
	flag := false
	for _, name := range propertyNames {
		if name == propertyName {
			flag = true
			break
		}
	}
	if !flag {
		return fmt.Errorf("deviceProperty %s to be written is not in the list defined by devicemethod", propertyName)
	}
	// Determine whether the device property to be written is in the device instance
	flag = false
	for _, property := range dev.Instance.Properties {
		if property.PropertyName != propertyName {
			continue
		}
		dataType = property.PProperty.DataType
		deviceproperty = property
		flag = true
		break
	}
	if !flag {
		return fmt.Errorf("can't find device propertyName %s in device instance", propertyName)
	}
	klog.V(2).Infof("start writing values %v to device %s property %s", data, deviceID, propertyName)
	writeData, err := common.Convert(strings.ToLower(dataType), data)
	if err != nil {
		return fmt.Errorf("conversion data format failed, datatype is %s, data is %s", strings.ToLower(dataType), data)
	}
	var visitorConfig driver.VisitorConfig
	err = json.Unmarshal(deviceproperty.Visitors, &visitorConfig)
	if err != nil {
		return err
	}

	err = dev.CustomizedClient.DeviceDataWrite(&visitorConfig, deviceMethodName, propertyName, writeData)
	if err != nil {
		return err
	}
	return nil
}

// stopDev stop device and goroutine
func (d *DevPanel) stopDev(dev *driver.CustomizedDev, id string) error {
	cancelFunc, ok := d.deviceMuxs[id]
	if !ok {
		return fmt.Errorf("can not find device %s from device muxs", id)
	}

	err := dev.CustomizedClient.StopDevice()
	if err != nil {
		klog.Errorf("stop device %s error: %v", id, err)
	}
	cancelFunc()
	return nil
}

// GetModel if the model exists, return device model
func (d *DevPanel) GetModel(modelID string) (common.DeviceModel, error) {
	d.serviceMutex.Lock()
	defer d.serviceMutex.Unlock()
	if model, ok := d.models[modelID]; ok {
		return model, nil
	}
	return common.DeviceModel{}, fmt.Errorf("deviceModel %s not found", modelID)
}

// UpdateModel update device model
func (d *DevPanel) UpdateModel(model *common.DeviceModel) {
	d.serviceMutex.Lock()
	d.models[model.ID] = *model
	d.serviceMutex.Unlock()
}

// RemoveModel remove device model
func (d *DevPanel) RemoveModel(modelID string) {
	d.serviceMutex.Lock()
	delete(d.models, modelID)
	d.serviceMutex.Unlock()
}

// GetTwinResult Get twin's value and data type
func (d *DevPanel) GetTwinResult(deviceID string, twinName string) (string, string, error) {
	d.serviceMutex.Lock()
	defer d.serviceMutex.Unlock()
	dev, ok := d.devices[deviceID]
	if !ok {
		return "", "", fmt.Errorf("not found device %s", deviceID)
	}
	var res string
	var dataType string
	for _, twin := range dev.Instance.Twins {
		if twinName != "" && twin.PropertyName != twinName {
			continue
		}
		var visitorConfig driver.VisitorConfig
		err := json.Unmarshal(twin.Property.Visitors, &visitorConfig)
		if err != nil {
			return "", "", err
		}
		err = setVisitor(&visitorConfig, &twin, dev)

		data, err := dev.CustomizedClient.GetDeviceData(&visitorConfig)
		if err != nil {
			return "", "", fmt.Errorf("get device data failed: %v", err)
		}
		res, err = common.ConvertToString(data)
		if err != nil {
			return "", "", err
		}
		dataType = twin.Property.PProperty.DataType
	}
	return res, dataType, nil
}

// GetDeviceMethod get method and property dataType of device
func (d *DevPanel) GetDeviceMethod(deviceID string) (map[string][]string, map[string]string, error) {
	klog.V(2).Infof("starting get method and property dataType of device %s", deviceID)
	d.serviceMutex.Lock()
	defer d.serviceMutex.Unlock()
	found, ok := d.devices[deviceID]
	if !ok || found == nil {
		return nil, nil, fmt.Errorf("device %s not found", deviceID)
	}

	deviceMethodMap := make(map[string][]string)
	propertyTypeMap := make(map[string]string)

	// get all deviceMethod of the device
	for _, method := range found.Instance.Methods {
		deviceMethodMap[method.Name] = append(deviceMethodMap[method.Name], method.PropertyNames...)
	}

	// get all deviceProperty type of the device
	for _, property := range found.Instance.Properties {
		propertyTypeMap[property.Name] = strings.ToLower(property.PProperty.DataType) // The original data type is an uppercase form such as INT FLOAT and needs to be converted.
	}
	return deviceMethodMap, propertyTypeMap, nil
}<|MERGE_RESOLUTION|>--- conflicted
+++ resolved
@@ -161,15 +161,7 @@
 		}
 		go twinData.Run(ctx)
 
-<<<<<<< HEAD
-		//handle status
-		getStates := &DeviceStates{Client: dev.CustomizedClient, DeviceName: dev.Instance.Name,
-			DeviceNamespace: dev.Instance.Namespace}
-		go getStates.Run(ctx)
-
 		dataModel := common.NewDataModel(dev.Instance.Name, twin.Property.PropertyName, dev.Instance.Namespace, common.WithType(twin.ObservedDesired.Metadata.Type))
-=======
->>>>>>> 91bb084d
 		// handle push method
 		if twin.Property.PushMethod.MethodConfig != nil && twin.Property.PushMethod.MethodName != "" {
 			pushHandler(ctx, &twin, dev.CustomizedClient, &visitorConfig, dataModel)
