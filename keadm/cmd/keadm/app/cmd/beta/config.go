--- conflicted
+++ resolved
@@ -119,12 +119,8 @@
 			}
 			cfg.KubeEdgeVersion = ver
 
-<<<<<<< HEAD
 			images := GetKubeEdgeImages(cfg)
-			return DockerPullImages(images)
-=======
 			return pullImages(cfg.RuntimeType, cfg.RemoteRuntimeEndpoint, images)
->>>>>>> 1fd6966d
 		},
 		Args: cobra.NoArgs,
 	}
